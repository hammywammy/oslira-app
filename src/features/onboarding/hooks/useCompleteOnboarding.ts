--- conflicted
+++ resolved
@@ -77,25 +77,17 @@
 
       console.log('[CompleteOnboarding] ✅ SSE stream complete');
 
-<<<<<<< HEAD
       // Refresh user data (onboarding_completed will be true, and we'll get fresh JWT)
-=======
-      // Refresh user data (this will also get fresh JWT if needed)
->>>>>>> e96defee
       console.log('[CompleteOnboarding] 🔄 Refreshing user data...');
       try {
         await refreshUser();
         console.log('[CompleteOnboarding] ✅ User data refreshed');
       } catch (refreshError: any) {
-<<<<<<< HEAD
         console.warn('[CompleteOnboarding] ⚠️ User refresh failed (proceeding anyway)', {
           error: refreshError.message,
           timestamp: new Date().toISOString()
         });
         // Don't throw - Worker already completed successfully
-=======
-        console.warn('[CompleteOnboarding] ⚠️ User refresh failed', refreshError.message);
->>>>>>> e96defee
       }
 
       // CRITICAL: Wait for React state to propagate before navigation
